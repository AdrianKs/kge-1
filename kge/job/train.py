import itertools
import os
import math
import time
from dataclasses import dataclass

import torch
import torch.utils.data

from kge import Config, Dataset
from kge.job import Job
from kge.model import KgeModel

<<<<<<< HEAD
from kge.util import KgeLoss, KgeOptimizer, KgeNegativeSampler, KgeLRScheduler, CPUEmbeddingSwitcher, \
    CPUOptimizerSwitcher
=======
from kge.util import KgeLoss, KgeOptimizer, KgeSampler, KgeLRScheduler
>>>>>>> dec4ef2d
from typing import Any, Callable, Dict, List, Optional
import kge.job.util

SLOTS = [0, 1, 2]
S, P, O = SLOTS


class TrainingJob(Job):
    """Abstract base job to train a single model with a fixed set of hyperparameters.

    Also used by jobs such as :class:`SearchJob`.

    Subclasses for specific training methods need to implement `_prepare` and
    `_process_batch`.

    """

    def __init__(
        self, config: Config, dataset: Dataset, parent_job: Job = None
    ) -> None:
        from kge.job import EvaluationJob

        super().__init__(config, dataset, parent_job)
        self.model: KgeModel = KgeModel.create(config, dataset)
        self.optimizer = KgeOptimizer.create(config, self.model)
        self.lr_scheduler, self.metric_based_scheduler = KgeLRScheduler.create(
            config, self.optimizer
        )
        self.loss = KgeLoss.create(config)
        self.batch_size: int = config.get("train.batch_size")
        self.device: str = self.config.get("job.device")
        valid_conf = config.clone()
        valid_conf.set("job.type", "eval")
        valid_conf.set("eval.data", "valid")
        valid_conf.set("eval.trace_level", self.config.get("valid.trace_level"))
        self.valid_job = EvaluationJob.create(
            valid_conf, dataset, parent_job=self, model=self.model
        )
        self.config.check("train.trace_level", ["batch", "epoch"])
        self.trace_batch: bool = self.config.get("train.trace_level") == "batch"
        self.epoch: int = 0
        self.valid_trace: List[Dict[str, Any]] = []
        self.is_prepared = False
        self.model.train()

        # attributes filled in by implementing classes
        self.loader = None
        self.num_examples = None
        self.type_str: Optional[str] = None

        #: Hooks run after training for an epoch.
        #: Signature: job, trace_entry
        self.post_epoch_hooks: List[Callable[[Job, Dict[str, Any]]]] = []

        #: Hooks run before starting a batch.
        #: Signature: job
        self.pre_batch_hooks: List[Callable[[Job]]] = []

        #: Hooks run before outputting the trace of a batch. Can modify trace entry.
        #: Signature: job, trace_entry
        self.post_batch_trace_hooks: List[Callable[[Job, Dict[str, Any]]]] = []

        #: Hooks run before outputting the trace of an epoch. Can modify trace entry.
        #: Signature: job, trace_entry
        self.post_epoch_trace_hooks: List[Callable[[Job, Dict[str, Any]]]] = []

        #: Hooks run after a validation job.
        #: Signature: job, trace_entry
        self.post_valid_hooks: List[Callable[[Job, Dict[str, Any]]]] = []

        #: Hooks run after training
        #: Signature: job, trace_entry
        self.post_train_hooks: List[Callable[[Job, Dict[str, Any]]]] = []

        if self.__class__ == TrainingJob:
            for f in Job.job_created_hooks:
                f(self)

    @staticmethod
    def create(
        config: Config, dataset: Dataset, parent_job: Job = None
    ) -> "TrainingJob":
        """Factory method to create a training job."""
        if config.get("train.type") == "KvsAll":
            return TrainingJobKvsAll(config, dataset, parent_job)
        elif config.get("train.type") == "negative_sampling":
            return TrainingJobNegativeSampling(config, dataset, parent_job)
        elif config.get("train.type") == "1vsAll":
            return TrainingJob1vsAll(config, dataset, parent_job)
        elif config.get("train.type") == "cpu_gpu":
            return TrainingJobCPUGPU(config, dataset, parent_job)
        else:
            # perhaps TODO: try class with specified name -> extensibility
            raise ValueError("train.type")

    def run(self) -> None:
        """Start/resume the training job and run to completion."""
        self.config.log("Starting training...")
        checkpoint_every = self.config.get("train.checkpoint.every")
        checkpoint_keep = self.config.get("train.checkpoint.keep")
        metric_name = self.config.get("valid.metric")
        patience = self.config.get("valid.early_stopping.patience")
        while True:
            # checking for model improvement according to metric_name
            # and do early stopping and keep the best checkpoint
            if (
                len(self.valid_trace) > 0
                and self.valid_trace[-1]["epoch"] == self.epoch
            ):
                best_index = max(
                    range(len(self.valid_trace)),
                    key=lambda index: self.valid_trace[index][metric_name],
                )
                if best_index == len(self.valid_trace) - 1:
                    self.save(self.config.checkpoint_file("best"))
                if (
                    patience > 0
                    and len(self.valid_trace) > patience
                    and best_index < len(self.valid_trace) - patience
                ):
                    self.config.log(
                        "Stopping early ({} did not improve over best result ".format(
                            metric_name
                        )
                        + "in the last {} validation runs).".format(patience)
                    )
                    break
                if self.epoch > self.config.get(
                    "valid.early_stopping.min_threshold.epochs"
                ) and self.valid_trace[best_index][metric_name] < self.config.get(
                    "valid.early_stopping.min_threshold.metric_value"
                ):
                    self.config.log(
                        "Stopping early ({} did not achieve min treshold after {} epochs".format(
                            metric_name, self.epoch
                        )
                    )
                    break

            # should we stop?
            if self.epoch >= self.config.get("train.max_epochs"):
                self.config.log("Maximum number of epochs reached.")
                break

            # start a new epoch
            self.epoch += 1
            self.config.log("Starting epoch {}...".format(self.epoch))
            trace_entry = self.run_epoch()
            for f in self.post_epoch_hooks:
                f(self, trace_entry)
            self.config.log("Finished epoch {}.".format(self.epoch))

            # update model metadata
            self.model.meta["train_job_trace_entry"] = self.trace_entry
            self.model.meta["train_epoch"] = self.epoch
            self.model.meta["train_config"] = self.config
            self.model.meta["train_trace_entry"] = trace_entry

            # validate
            if (
                self.config.get("valid.every") > 0
                and self.epoch % self.config.get("valid.every") == 0
            ):
                self.valid_job.epoch = self.epoch
                trace_entry = self.valid_job.run()
                self.valid_trace.append(trace_entry)
                for f in self.post_valid_hooks:
                    f(self, trace_entry)
                self.model.meta["valid_trace_entry"] = trace_entry

                # metric-based scheduler step
                if self.metric_based_scheduler:
                    self.lr_scheduler.step(trace_entry[metric_name])

            # epoch-based scheduler step
            if self.lr_scheduler and not self.metric_based_scheduler:
                self.lr_scheduler.step(self.epoch)

            # create checkpoint and delete old one, if necessary
            self.save(self.config.checkpoint_file(self.epoch))
            if self.epoch > 1:
                delete_checkpoint_epoch = -1
                if checkpoint_every == 0:
                    # do not keep any old checkpoints
                    delete_checkpoint_epoch = self.epoch - 1
                elif (self.epoch - 1) % checkpoint_every != 0:
                    # delete checkpoints that are not in the checkpoint.every schedule
                    delete_checkpoint_epoch = self.epoch - 1
                elif checkpoint_keep > 0:
                    # keep a maximum number of checkpoint_keep checkpoints
                    delete_checkpoint_epoch = (
                        self.epoch - 1 - checkpoint_every * checkpoint_keep
                    )
                if delete_checkpoint_epoch > 0:
                    if os.path.exists(
                        self.config.checkpoint_file(delete_checkpoint_epoch)
                    ):
                        self.config.log(
                            "Removing old checkpoint {}...".format(
                                self.config.checkpoint_file(delete_checkpoint_epoch)
                            )
                        )
                        os.remove(self.config.checkpoint_file(delete_checkpoint_epoch))
                    else:
                        self.config.log(
                            "Could not delete old checkpoint {}, does not exits.".format(
                                self.config.checkpoint_file(delete_checkpoint_epoch)
                            )
                        )

        for f in self.post_train_hooks:
            f(self, trace_entry)
        self.trace(event="train_completed")

    def save(self, filename) -> None:
        """Save current state to specified file"""
        self.config.log("Saving checkpoint to {}...".format(filename))
        torch.save(
            {
                "config": self.config,
                "epoch": self.epoch,
                "valid_trace": self.valid_trace,
                "model": self.model.save(),
                "optimizer_state_dict": self.optimizer.state_dict(),
                "job_id": self.job_id,
            },
            filename,
        )

    def load(self, filename: str) -> str:
        """Load job state from specified file.

        Returns job id of the job that created the checkpoint."""
        self.config.log("Loading checkpoint from {}...".format(filename))
        checkpoint = torch.load(filename, map_location="cpu")
        if "model" in checkpoint:
            # new format
            self.model.load(checkpoint["model"])
        else:
            # old format (deprecated, will eventually be removed)
            self.model.load_state_dict(checkpoint["model_state_dict"])
        self.optimizer.load_state_dict(checkpoint["optimizer_state_dict"])
        self.epoch = checkpoint["epoch"]
        self.valid_trace = checkpoint["valid_trace"]
        self.model.train()
        return checkpoint.get("job_id")

    def resume(self, checkpoint_file: str = None) -> None:
        if checkpoint_file is None:
            last_checkpoint = self.config.last_checkpoint()
            if last_checkpoint is not None:
                checkpoint_file = self.config.checkpoint_file(last_checkpoint)

        if checkpoint_file is not None:
            self.resumed_from_job_id = self.load(checkpoint_file)
            self.trace(
                event="job_resumed", epoch=self.epoch, checkpoint_file=checkpoint_file
            )
            self.config.log(
                "Resumed from {} of job {}".format(
                    checkpoint_file, self.resumed_from_job_id
                )
            )
        else:
            self.config.log("No checkpoint found, starting from scratch...")

    def run_epoch(self) -> Dict[str, Any]:
        "Runs an epoch and returns a trace entry."

        # prepare the job is not done already
        if not self.is_prepared:
            self._prepare()
            self.model.prepare_job(self)  # let the model add some hooks
            self.is_prepared = True

        # variables that record various statitics
        sum_loss = 0.0
        sum_penalty = 0.0
        sum_penalties = []
        epoch_time = -time.time()
        prepare_time = 0.0
        forward_time = 0.0
        backward_time = 0.0
        optimizer_time = 0.0

        # process each batch
        for batch_index, batch in enumerate(self.loader):
            for f in self.pre_batch_hooks:
                f(self)

            # process batch (preprocessing + forward pass + backward pass on loss)
            self.optimizer.zero_grad()
            batch_result: TrainingJob._ProcessBatchResult = self._process_batch(
                batch_index, batch
            )
            sum_loss += batch_result.avg_loss * batch_result.size

            # determine penalty terms (forward pass)
            batch_forward_time = batch_result.forward_time - time.time()
            penalties_torch = self.model.penalty(
                epoch=self.epoch,
                batch_index=batch_index,
                num_batches=len(self.loader),
                batch=batch,
            )
            batch_forward_time += time.time()

            # backward pass on penalties
            batch_backward_time = batch_result.backward_time - time.time()
            penalty = 0.0
            for index, penalty_value_torch in enumerate(penalties_torch):
                penalty_value_torch.backward()
                penalty += penalty_value_torch.item()
                if len(sum_penalties) > index:
                    sum_penalties[index] += penalty_value_torch.item()
                else:
                    sum_penalties.append(penalty_value_torch.item())
            sum_penalty += penalty
            batch_backward_time += time.time()

            # determine full cost
            cost_value = batch_result.avg_loss + penalty

            # TODO # visualize graph
            # if (
            #     self.epoch == 1
            #     and batch_index == 0
            #     and self.config.get("train.visualize_graph")
            # ):
            #     from torchviz import make_dot

            #     f = os.path.join(self.config.folder, "cost_value")
            #     graph = make_dot(cost_value, params=dict(self.model.named_parameters()))
            #     graph.save(f"{f}.gv")
            #     graph.render(f)  # needs graphviz installed
            #     self.config.log("Exported compute graph to " + f + ".{gv,pdf}")

            # print memory stats
            if self.epoch == 1 and batch_index == 0:
                if self.device.startswith("cuda"):
                    self.config.log(
                        "CUDA memory after first batch: allocated={:14,} "
                        "cached={:14,} max_allocated={:14,}".format(
                            torch.cuda.memory_allocated(self.device),
                            torch.cuda.memory_cached(self.device),
                            torch.cuda.max_memory_allocated(self.device),
                        )
                    )

            # update parameters
            batch_optimizer_time = -time.time()
            self.optimizer.step()
            batch_optimizer_time += time.time()
            self._finish_batch()

            # tracing/logging
            if self.trace_batch:
                batch_trace = {
                    "type": self.type_str,
                    "scope": "batch",
                    "epoch": self.epoch,
                    "batch": batch_index,
                    "size": batch_result.size,
                    "batches": len(self.loader),
                    "avg_loss": batch_result.avg_loss,
                    "penalties": [p.item() for p in penalties_torch],
                    "penalty": penalty,
                    "cost": cost_value,
                    "prepare_time": batch_result.prepare_time,
                    "forward_time": batch_forward_time,
                    "backward_time": batch_backward_time,
                    "optimizer_time": batch_optimizer_time,
                }
                for f in self.post_batch_trace_hooks:
                    f(self, batch_trace)
                self.trace(**batch_trace, event="batch_completed")
            print(
                (
                    "\r"  # go back
                    + "{}  batch{: "
                    + str(1 + int(math.ceil(math.log10(len(self.loader)))))
                    + "d}/{}"
                    + ", avg_loss {:.4E}, penalty {:.4E}, cost {:.4E}, time {:6.2f}s"
                    + "\033[K"  # clear to right
                ).format(
                    self.config.log_prefix,
                    batch_index,
                    len(self.loader) - 1,
                    batch_result.avg_loss,
                    penalty,
                    cost_value,
                    batch_result.prepare_time
                    + batch_forward_time
                    + batch_backward_time
                    + batch_optimizer_time,
                ),
                end="",
                flush=True,
            )

            # update times
            prepare_time += batch_result.prepare_time
            forward_time += batch_forward_time
            backward_time += batch_backward_time
            optimizer_time += batch_optimizer_time

        # all done; now trace and log
        epoch_time += time.time()
        print("\033[2K\r", end="", flush=True)  # clear line and go back

        other_time = (
            epoch_time - prepare_time - forward_time - backward_time - optimizer_time
        )
        trace_entry = dict(
            type=self.type_str,
            scope="epoch",
            epoch=self.epoch,
            batches=len(self.loader),
            size=self.num_examples,
            avg_loss=sum_loss / self.num_examples,
            avg_penalty=sum_penalty / len(self.loader),
            avg_penalties=[p / len(self.loader) for p in sum_penalties],
            avg_cost=sum_loss / self.num_examples + sum_penalty / len(self.loader),
            epoch_time=epoch_time,
            prepare_time=prepare_time,
            forward_time=forward_time,
            backward_time=backward_time,
            optimizer_time=optimizer_time,
            other_time=other_time,
            event="epoch_completed",
        )
        for f in self.post_epoch_trace_hooks:
            f(self, trace_entry)
        trace_entry = self.trace(**trace_entry, echo=True, echo_prefix="  ", log=True)
        return trace_entry

    def _prepare(self):
        """Prepare this job for running.

        Sets (at least) the `loader`, `num_examples`, and `type_str` attributes of this
        job to a data loader, number of examples per epoch, and a name for the trainer,
        repectively.

        Guaranteed to be called exactly once before running the first epoch.

        """
        raise NotImplementedError

    def _finish_batch(self):
        """
        Runs job specific steps after each epoch
        :return: nothing
        """
        pass

    @dataclass
    class _ProcessBatchResult:
        """Result of running forward+backward pass on a batch."""

        avg_loss: float
        size: int
        prepare_time: float
        forward_time: float
        backward_time: float

    def _process_batch(
        self, batch_index: int, batch
    ) -> "TrainingJob._ProcessBatchResult":
        "Run forward and backward pass on batch and return results."
        raise NotImplementedError


class TrainingJobKvsAll(TrainingJob):
    def __init__(self, config, dataset, parent_job=None):
        super().__init__(config, dataset, parent_job)
        self.label_smoothing = config.check_range(
            "KvsAll.label_smoothing", float("-inf"), 1.0, max_inclusive=False
        )
        if self.label_smoothing < 0:
            if config.get("train.auto_correct"):
                config.log(
                    "Setting label_smoothing to 0, "
                    "was set to {}.".format(self.label_smoothing)
                )
                self.label_smoothing = 0
            else:
                raise Exception(
                    "Label_smoothing was set to {}, "
                    "should be at least 0.".format(self.label_smoothing)
                )
        elif self.label_smoothing > 0 and self.label_smoothing <= (
            1.0 / dataset.num_entities
        ):
            if config.get("train.auto_correct"):
                # just to be sure it's used correctly
                config.log(
                    "Setting label_smoothing to 1/dataset.num_entities = {}, "
                    "was set to {}.".format(
                        1.0 / dataset.num_entities, self.label_smoothing
                    )
                )
                self.label_smoothing = 1.0 / dataset.num_entities
            else:
                raise Exception(
                    "Label_smoothing was set to {}, "
                    "should be at least {}.".format(
                        self.label_smoothing, 1.0 / dataset.num_entities
                    )
                )

        config.log("Initializing 1-to-N training job...")
        self.type_str = "KvsAll"

        if self.__class__ == TrainingJobKvsAll:
            for f in Job.job_created_hooks:
                f(self)

    def _prepare(self):
        # create sp and po label_coords (if not done before)
        train_sp = self.dataset.index_KvsAll("train", "sp")
        train_po = self.dataset.index_KvsAll("train", "po")

        # convert indexes to pytoch tensors: a nx2 keys tensor (rows = keys),
        # an offset vector (row = starting offset in values for corresponding
        # key), a values vector (entries correspond to values of original
        # index)
        #
        # Afterwards, it holds:
        # index[keys[i]] = values[offsets[i]:offsets[i+1]]

        (
            self.train_sp_keys,
            self.train_sp_values,
            self.train_sp_offsets,
        ) = Dataset.prepare_index(train_sp)
        (
            self.train_po_keys,
            self.train_po_values,
            self.train_po_offsets,
        ) = Dataset.prepare_index(train_po)

        # create dataloader
        self.loader = torch.utils.data.DataLoader(
            range(len(train_sp) + len(train_po)),
            collate_fn=self._get_collate_fun(),
            shuffle=True,
            batch_size=self.batch_size,
            num_workers=self.config.get("train.num_workers"),
            pin_memory=self.config.get("train.pin_memory"),
        )
        self.num_examples = len(train_sp) + len(train_po)

    def _get_collate_fun(self):
        num_sp = len(self.train_sp_keys)

        # create the collate function
        def collate(batch):
            """For a batch of size n, returns a triple of:

            - pairs (nx2 tensor, row = sp or po indexes),
            - label coordinates (position of ones in a batch_size x num_entities tensor)
            - is_sp (vector of size n, 1 if corresponding example_index is sp, 0 if po)
            - triples (all true triples in the batch: needed for weighted penalties only)

            """
            # count how many labels we have
            num_ones = 0
            for example_index in batch:
                if example_index < num_sp:
                    num_ones += self.train_sp_offsets[example_index + 1]
                    num_ones -= self.train_sp_offsets[example_index]
                else:
                    example_index -= num_sp
                    num_ones += self.train_po_offsets[example_index + 1]
                    num_ones -= self.train_po_offsets[example_index]

            # now create the results
            sp_po_batch = torch.zeros([len(batch), 2], dtype=torch.long)
            is_sp = torch.zeros([len(batch)], dtype=torch.long)
            label_coords = torch.zeros([num_ones, 2], dtype=torch.int)
            current_index = 0
            triples = torch.zeros([num_ones, 3], dtype=torch.long)
            for batch_index, example_index in enumerate(batch):
                is_sp[batch_index] = 1 if example_index < num_sp else 0
                if is_sp[batch_index]:
                    keys = self.train_sp_keys
                    offsets = self.train_sp_offsets
                    values = self.train_sp_values
                    sp_po_col_1, sp_po_col_2, o_s_col = S, P, O
                else:
                    example_index -= num_sp
                    keys = self.train_po_keys
                    offsets = self.train_po_offsets
                    values = self.train_po_values
                    o_s_col, sp_po_col_1, sp_po_col_2 = S, P, O

                sp_po_batch[batch_index,] = keys[example_index]
                start = offsets[example_index]
                end = offsets[example_index + 1]
                size = end - start
                label_coords[current_index : (current_index + size), 0] = batch_index
                label_coords[current_index : (current_index + size), 1] = values[
                    start:end
                ]
                triples[current_index : (current_index + size), sp_po_col_1] = keys[
                    example_index
                ][0]
                triples[current_index : (current_index + size), sp_po_col_2] = keys[
                    example_index
                ][1]
                triples[current_index : (current_index + size), o_s_col] = values[
                    start:end
                ]
                current_index += size

            # all done
            return {
                "sp_po_batch": sp_po_batch,
                "label_coords": label_coords,
                "is_sp": is_sp,
                "triples": triples,
            }

        return collate

    def _process_batch(self, batch_index, batch) -> TrainingJob._ProcessBatchResult:
        # prepare
        prepare_time = -time.time()
        sp_po_batch = batch["sp_po_batch"].to(self.device)
        batch_size = len(sp_po_batch)
        label_coords = batch["label_coords"].to(self.device)
        is_sp = batch["is_sp"]
        sp_indexes = is_sp.nonzero().to(self.device).view(-1)
        po_indexes = (is_sp == 0).nonzero().to(self.device).view(-1)
        labels = kge.job.util.coord_to_sparse_tensor(
            batch_size, self.dataset.num_entities, label_coords, self.device
        ).to_dense()
        if self.label_smoothing > 0.0:
            # as in ConvE: https://github.com/TimDettmers/ConvE
            labels = (1.0 - self.label_smoothing) * labels + 1.0 / labels.size(1)
        prepare_time += time.time()

        # forward/backward pass (sp)
        loss_value = 0.0
        if len(sp_indexes) > 0:
            forward_time = -time.time()
            scores_sp = self.model.score_sp(
                sp_po_batch[sp_indexes, 0], sp_po_batch[sp_indexes, 1]
            )
            loss_value_sp = self.loss(scores_sp, labels[sp_indexes,]) / batch_size
            loss_value = +loss_value_sp.item()
            forward_time += time.time()
            backward_time = -time.time()
            loss_value_sp.backward()
            backward_time += time.time()

        # forward/backward pass (po)
        if len(po_indexes) > 0:
            forward_time = -time.time()
            scores_po = self.model.score_po(
                sp_po_batch[po_indexes, 0], sp_po_batch[po_indexes, 1]
            )
            loss_value_po = self.loss(scores_po, labels[po_indexes,]) / batch_size
            loss_value = loss_value_po.item()
            forward_time += time.time()
            backward_time = -time.time()
            loss_value_po.backward()
            backward_time += time.time()

        # all done
        return TrainingJob._ProcessBatchResult(
            loss_value, batch_size, prepare_time, forward_time, backward_time
        )


class TrainingJobNegativeSampling(TrainingJob):
    def __init__(self, config, dataset, parent_job=None):
        super().__init__(config, dataset, parent_job)
        self._sampler = KgeSampler.create(config, "negative_sampling", dataset)
        self.is_prepared = False
        self._implementation = self.config.get("negative_sampling.implementation")
        if self._implementation == "auto":
            max_nr_of_negs = max(self._sampler.num_samples.values())
            if max_nr_of_negs <= 30:
                self._implementation = "spo"
            elif max_nr_of_negs > 30:
                self._implementation = "sp_po"

        config.log(
            "Initializing negative sampling training job with "
            "'{}' scoring function ...".format(self._implementation)
        )
        self.type_str = "negative_sampling"

        if self.__class__ == TrainingJobNegativeSampling:
            for f in Job.job_created_hooks:
                f(self)

    def _prepare(self):
        """Construct dataloader"""

        if self.is_prepared:
            return

        self.loader = torch.utils.data.DataLoader(
            range(self.dataset.train.size(0)),
            collate_fn=self._get_collate_fun(),
            shuffle=True,
            batch_size=self.batch_size,
            num_workers=self.config.get("train.num_workers"),
            pin_memory=self.config.get("train.pin_memory"),
        )
        self.num_examples = self.dataset.train.size(0)

        self.is_prepared = True

    def _get_collate_fun(self):
        # create the collate function
        def collate(batch):
            """For a batch of size n, returns a tuple of:

            - triples (tensor of shape [n,3], ),
            - negative_samples (list of tensors of shape [n,num_samples]; 3 elements
              in order S,P,O)
            """

            triples = self.dataset.train[batch, :].long()
            # labels = torch.zeros((len(batch), self._sampler.num_negatives_total + 1))
            # labels[:, 0] = 1
            # labels = labels.view(-1)

            negative_samples = list()
            for slot in [S, P, O]:
                negative_samples.append(self._sampler.sample(triples, slot))
            return {"triples": triples, "negative_samples": negative_samples}

        return collate

    def _process_batch(self, batch_index, batch) -> TrainingJob._ProcessBatchResult:
        # prepare
        prepare_time = -time.time()
        triples = batch["triples"].to(self.device)
        negative_samples = [ns.to(self.device) for ns in batch["negative_samples"]]
        batch_size = len(triples)
        prepare_time += time.time()

        loss_value = 0.0
        forward_time = 0.0
        backward_time = 0.0
        num_samples = 0
        labels = None
        for slot in [S, P, O]:
            if self._sampler.num_samples[slot] <= 0:
                continue

            # construct gold labels: first column corresponds to positives, rest to negatives
            if self._sampler.num_samples[slot] != num_samples:
                prepare_time -= time.time()
                num_samples = self._sampler.num_samples[slot]
                labels = torch.zeros((batch_size, 1 + num_samples), device=self.device)
                labels[:, 0] = 1
                prepare_time += time.time()

            # compute corresponding scores
            scores = None
            if self._implementation == "spo":
                # construct triples
                prepare_time -= time.time()
                triples_to_score = triples.repeat(1, 1 + num_samples).view(-1, 3)
                triples_to_score[:, slot] = torch.cat(
                    (
                        triples[:, [slot]],  # positives
                        negative_samples[slot],  # negatives
                    ),
                    1,
                ).view(-1)
                prepare_time += time.time()

                # and score them
                forward_time -= time.time()
                scores = self.model.score_spo(
                    triples_to_score[:, 0],
                    triples_to_score[:, 1],
                    triples_to_score[:, 2],
                    direction="s" if slot == S else ("o" if slot == O else "p"),
                ).view(batch_size, -1)
                forward_time += time.time()
            elif self._implementation == "sp_po":
                # compute all scores for slot
                forward_time -= time.time()
                if slot == S:
                    all_scores = self.model.score_po(triples[:, P], triples[:, O])
                elif slot == O:
                    all_scores = self.model.score_sp(triples[:, S], triples[:, P])
                else:
                    raise NotImplementedError
                forward_time += time.time()

                # determine indexes of relevant scores in scoring matrix
                prepare_time -= time.time()
                row_indexes = (
                    torch.arange(batch_size, device=self.device)
                    .unsqueeze(1)
                    .repeat(1, 1 + num_samples)
                    .view(-1)
                )  # 000 111 222; each 1+num_negative times (here: 3)
                column_indexes = torch.cat(
                    (
                        triples[:, [slot]],  # positives
                        negative_samples[slot],  # negatives
                    ),
                    1,
                ).view(-1)
                prepare_time += time.time()

                # now pick the scores we need
                forward_time -= time.time()
                scores = all_scores[row_indexes, column_indexes].view(batch_size, -1)
                forward_time += time.time()
            else:
                raise ValueError(
                    "invalid implementation: "
                    "negative_sampling.implementation={}".format(self._implementation)
                )

            # compute loss
            forward_time -= time.time()
            loss_value_torch = (
                self.loss(scores, labels, num_negatives=num_samples) / batch_size
            )
            loss_value += loss_value_torch.item()
            forward_time += time.time()

            # backward pass
            backward_time -= time.time()
            loss_value_torch.backward()
            backward_time += time.time()

        # all done
        return TrainingJob._ProcessBatchResult(
            loss_value, batch_size, prepare_time, forward_time, backward_time
        )


class TrainingJob1vsAll(TrainingJob):
    """Samples SPO pairs and queries sp* and *po, treating all other entities as negative."""

    def __init__(self, config, dataset, parent_job=None):
        super().__init__(config, dataset, parent_job)
        self.is_prepared = False
        config.log("Initializing spo training job...")
        self.type_str = "1vsAll"

        if self.__class__ == TrainingJob1vsAll:
            for f in Job.job_created_hooks:
                f(self)

    def _prepare(self):
        """Construct dataloader"""

        if self.is_prepared:
            return

        self.loader = torch.utils.data.DataLoader(
            range(self.dataset.train.size(0)),
            collate_fn=lambda batch: {"triples": self.dataset.train[batch, :].long()},
            shuffle=True,
            batch_size=self.batch_size,
            num_workers=self.config.get("train.num_workers"),
            pin_memory=self.config.get("train.pin_memory"),
        )
        self.num_examples = self.dataset.train.size(0)

        self.is_prepared = True

    def _process_batch(self, batch_index, batch) -> TrainingJob._ProcessBatchResult:
        # prepare
        prepare_time = -time.time()
        triples = batch["triples"].to(self.device)
        batch_size = len(triples)
        prepare_time += time.time()

        # forward/backward pass (sp)
        forward_time = -time.time()
        scores_sp = self.model.score_sp(triples[:, 0], triples[:, 1])
        loss_value_sp = self.loss(scores_sp, triples[:, 2]) / batch_size
        loss_value = loss_value_sp.item()
        forward_time = +time.time()
        backward_time = -time.time()
        loss_value_sp.backward()
        backward_time += time.time()

        # forward/backward pass (po)
        forward_time -= time.time()
        scores_po = self.model.score_po(triples[:, 1], triples[:, 2])
        loss_value_po = self.loss(scores_po, triples[:, 0]) / batch_size
        loss_value += loss_value_po.item()
        forward_time += time.time()
        backward_time -= time.time()
        loss_value_po.backward()
        backward_time += time.time()

        # all done
        return TrainingJob._ProcessBatchResult(
            loss_value, batch_size, prepare_time, forward_time, backward_time
        )


class TrainingJobCPUGPU(TrainingJobNegativeSampling):
    """
    This is a basic Negative Sampling Job, which only keeps the needed embeddings for the batch on GPU.
    The complete embedding tensor is kept on CPU
    """
    def __init__(self, config, dataset, parent_job=None):
        from kge.job import EvaluationJob
        super().__init__(config, dataset, parent_job)
        dim = self.model._entity_embedder.dim
        self.embedding_cpu_switcher = CPUEmbeddingSwitcher(self.model._entity_embedder.embeddings, dataset.num_entities,
                                                           dim, device=config.get("job.device"))
        self.optimizer_cpu_switcher = CPUOptimizerSwitcher(self.optimizer, dataset.num_entities, dim, self.model,
                                                           device=config.get("job.device"))
        self._init_tensor(self.embedding_cpu_switcher.cpu_tensor)
        valid_conf = config.clone()
        valid_conf.set("job.type", "eval")
        valid_conf.set("eval.data", "valid")
        valid_conf.set("eval.trace_level", self.config.get("valid.trace_level"))
        self.valid_job = EvaluationJob.create(
            valid_conf, dataset, parent_job=self, model=self.model, embedding_cpu_switcher=self.embedding_cpu_switcher
        )

    def _init_tensor(self, tensor):
        # TODO: make this work for all embedders, not only lookup_embedder
        init_ = self.config.get("lookup_embedder.initialize")
        try:
            init_args = self.config.get("lookup_embedder.initialize_args." + init_)
        except KeyError:
            init_args = self.config.get("lookup_embedder.initialize_args")
        print(init_args)

        # Automatically set arg a (lower bound) for uniform_ if not given
        if init_ == "uniform_" and "a" not in init_args:
            init_args["a"] = init_args["b"] * -1
            self.config.set("lookup_embedder.initialize_args.a", init_args["a"], log=True)

        KgeModel.initialize(tensor, init_, init_args)

    def _finish_batch(self):
        """
        move new embeddings back to embedding tensor on cpu
        :return: nothing
        """
        self.embedding_cpu_switcher.to_cpu()
        self.optimizer_cpu_switcher.to_cpu()

    def _process_batch(self, batch_index, batch) -> TrainingJob._ProcessBatchResult:
        # prepare
        prepare_time = -time.time()
        triples = batch["triples"].to(self.device)
        negative_samples = [ns.to(self.device) for ns in batch["negative_samples"]]
        batch_size = len(triples)
        # prepare cpugpu swapping
        num_negative_samples_s = negative_samples[S].size()[0] * negative_samples[S].size()[1]
        num_negative_samples_o = negative_samples[O].size()[0] * negative_samples[O].size()[1]
        unique_entities = torch.unique(torch.cat((triples[:, S], triples[:, O], negative_samples[S].view(
            num_negative_samples_s), negative_samples[O].view(
            num_negative_samples_o)), dim=0))
        self.embedding_cpu_switcher.create_indexes(unique_entities, self.device)
        self.optimizer_cpu_switcher.create_indexes(unique_entities, self.device)
        self.optimizer_cpu_switcher.set_indexes(self.embedding_cpu_switcher.indexes)
        self.optimizer_cpu_switcher.set_mapped_index(self.embedding_cpu_switcher.mapped_indexes)
        self.embedding_cpu_switcher.to_gpu()
        self.optimizer_cpu_switcher.to_gpu()

        # create mappings for embeddings of large cpu tensor to embeddings in small gpu tensor
        s_mapped = self.embedding_cpu_switcher.map_indexes(triples[:, S], self.device)
        o_mapped = self.embedding_cpu_switcher.map_indexes(triples[:, O], self.device)
        triples_mapped = torch.stack((s_mapped, triples[:, P],
                                      o_mapped), dim=1)
        # now map negatives
        s_neg_mapped = self.embedding_cpu_switcher.map_indexes(negative_samples[S].view(num_negative_samples_s),
                                                               self.device).view(batch_size,
                                                                                 negative_samples[S].size()[1])
        o_neg_mapped = self.embedding_cpu_switcher.map_indexes(negative_samples[O].view(num_negative_samples_o),
                                                               self.device).view(batch_size,
                                                                                 negative_samples[O].size()[1])
        negative_samples_mapped = [s_neg_mapped, negative_samples[P], o_neg_mapped]
        prepare_time += time.time()

        loss_value = 0.0
        forward_time = 0.0
        backward_time = 0.0
        num_negatives = None
        labels = None
        for slot in [S, P, O]:
            if self._sampler.num_negatives[slot] <= 0:
                continue

            # construct gold labels: first column corresponds to positives, rest to negatives
            if self._sampler.num_negatives[slot] != num_negatives:
                prepare_time -= time.time()
                num_negatives = self._sampler.num_negatives[slot]
                labels = torch.zeros(
                    (batch_size, 1 + num_negatives), device=self.device
                )
                labels[:, 0] = 1
                prepare_time += time.time()

            # compute corresponding scores
            scores = None
            if self._implementation == "spo":
                # construct triples
                prepare_time -= time.time()
                triples_to_score = triples_mapped.repeat(1, 1 + num_negatives).view(-1, 3)
                triples_to_score[:, slot] = torch.cat(
                    (
                        triples_mapped[:, [slot]],  # positives
                        negative_samples_mapped[slot],  # negatives
                    ),
                    1,
                ).view(-1)
                prepare_time += time.time()

                # and score them
                forward_time -= time.time()
                scores = self.model.score_spo(
                    triples_to_score[:, 0],
                    triples_to_score[:, 1],
                    triples_to_score[:, 2],
                    direction="s" if slot == S else ("o" if slot == O else "p"),
                ).view(batch_size, -1)
                forward_time += time.time()
            elif self._implementation == "sp_po":
                # compute all scores for slot
                forward_time -= time.time()
                if slot == S:
                    all_scores = self.model.score_po(triples_mapped[:, P], triples_mapped[:, O])
                elif slot == O:
                    all_scores = self.model.score_sp(triples_mapped[:, S], triples_mapped[:, P])
                else:
                    raise NotImplementedError
                forward_time += time.time()

                # determine indexes of relevant scores in scoring matrix
                prepare_time -= time.time()
                row_indexes = (
                    torch.arange(batch_size, device=self.device)
                    .unsqueeze(1)
                    .repeat(1, 1 + num_negatives)
                    .view(-1)
                )  # 000 111 222; each 1+num_negative times (here: 3)
                column_indexes = torch.cat(
                    (
                        triples_mapped[:, [slot]],  # positives
                        negative_samples_mapped[slot],  # negatives
                    ),
                    1,
                ).view(-1)
                prepare_time += time.time()

                # now pick the scores we need
                forward_time -= time.time()
                scores = all_scores[row_indexes, column_indexes].view(batch_size, -1)
                forward_time += time.time()
            else:
                raise ValueError(
                    "invalid implementation: "
                    "negative_sampling.implementation={}".format(self._implementation)
                )

            # compute loss
            forward_time -= time.time()
            loss_value_torch = (
                self.loss(scores, labels, num_negatives=num_negatives) / batch_size
            )
            loss_value += loss_value_torch.item()
            forward_time += time.time()

            # backward pass
            backward_time -= time.time()
            loss_value_torch.backward()
            backward_time += time.time()

        # all done
        return TrainingJob._ProcessBatchResult(
            loss_value, batch_size, prepare_time, forward_time, backward_time
        )

    def save(self, filename) -> None:
        """Save current state to specified file"""
        self.config.log("Saving checkpoint to {}...".format(filename))
        torch.save(
            {
                "config": self.config,
                "epoch": self.epoch,
                "valid_trace": self.valid_trace,
                "model": self.model.save(),
                "optimizer_state_dict": self.optimizer.state_dict(),
                "embedding_cpu_switcher": self.embedding_cpu_switcher.cpu_tensor,
                "optimizer_cpu_switcher": self.optimizer_cpu_switcher.cpu_var,
                "job_id": self.job_id,
            },
            filename,
        )

    def load(self, filename: str) -> str:
        """Load job state from specified file.

        Returns job id of the job that created the checkpoint."""
        self.config.log("Loading checkpoint from {}...".format(filename))
        checkpoint = torch.load(filename, map_location="cpu")
        self.model.load(checkpoint["model"])
        self.optimizer.load_state_dict(checkpoint["optimizer_state_dict"])
        self.embedding_cpu_switcher.load(checkpoint["embedding_cpu_switcher"])
        self.optimizer_cpu_switcher.load(checkpoint["optimizer_cpu_switcher"])
        self.epoch = checkpoint["epoch"]
        self.valid_trace = checkpoint["valid_trace"]
        self.model.train()
        return checkpoint.get("job_id")<|MERGE_RESOLUTION|>--- conflicted
+++ resolved
@@ -11,12 +11,8 @@
 from kge.job import Job
 from kge.model import KgeModel
 
-<<<<<<< HEAD
-from kge.util import KgeLoss, KgeOptimizer, KgeNegativeSampler, KgeLRScheduler, CPUEmbeddingSwitcher, \
+from kge.util import KgeLoss, KgeOptimizer, KgeSampler, KgeLRScheduler, CPUEmbeddingSwitcher, \
     CPUOptimizerSwitcher
-=======
-from kge.util import KgeLoss, KgeOptimizer, KgeSampler, KgeLRScheduler
->>>>>>> dec4ef2d
 from typing import Any, Callable, Dict, List, Optional
 import kge.job.util
 
