import concurrent.futures
from typing import List
import torch
from kge import Config
from kge.config import _process_deprecated_options
from kge.job import SearchJob, Job
import kge.job.search
import copy

# TODO handle "max_epochs" in some sensible way


class AutoSearchJob(SearchJob):
    """Base class for search jobs that automatically explore the search space.

    Subclasses should implement :func:`init_search`, :func:`register_trial`,
    :func:`register_trial_result`, :func:`get_best_parameters`.

    """

    def __init__(self, config: Config, dataset, parent_job=None):
        super().__init__(config, dataset, parent_job)

        self.num_trials = None  # needs to be set in subclasses
        self.trial_ids: List = []  #: backend-specific identifiers for each trial
        self.parameters: List[dict] = []  #: hyper-parameters of each trial
        self.results: List[dict] = []  #: trace entry of best result of each trial

        if self.__class__ == AutoSearchJob:
            for f in Job.job_created_hooks:
                f(self)

    def load(self, filename):
        self.config.log("Loading checkpoint from {}...".format(filename))
        checkpoint = torch.load(filename, map_location="cpu")
        self.parameters = checkpoint["parameters"]
        self.results = checkpoint["results"]
        return checkpoint.get("job_id")

    def save(self, filename):
        self.config.log("Saving checkpoint to {}...".format(filename))
        torch.save(
            {
                "parameters": self.parameters,
                "results": self.results,
                "job_id": self.job_id,
            },
            filename,
        )

    def resume(self, checkpoint_file=None):
        if checkpoint_file is None:
            last_checkpoint = self.config.last_checkpoint()
            if last_checkpoint is not None:
                checkpoint_file = self.config.checkpoint_file(last_checkpoint)

        if checkpoint_file is not None:
            self.resumed_from_job_id = self.load(checkpoint_file)
            self.trace(
                event="job_resumed", checkpoint_file=checkpoint_file
            )
            self.config.log(
                "Resumed from {} of job {}".format(
                    checkpoint_file, self.resumed_from_job_id
                )
            )
        else:
            self.config.log("No checkpoint found, starting from scratch...")

    # -- Abstract methods --------------------------------------------------------------

    def init_search(self):
        """Initialize to start a new search experiment."""
        raise NotImplementedError

    def register_trial(self, parameters=None):
        """Start a new trial.

        If parameters is ``None``, automatically determine a suitable set of parameter
        values. Otherwise, use the specified parameters.

        Return a (parameters, trial id)-tuple or ``(None, None)``. The trial id is not
        further interpreted, but can be used to store metadata for this trial.
        ``(None,None)`` is returned only if parameters is ``None`` and there are

        registered trials for which the result has not yet been registered via
        :func:`register_trial_results`.

        """
        raise NotImplementedError

    def register_trial_result(self, trial_id, parameters, trace_entry):
        """Register the result of a trial.

        `trial_id` and `parameters` should have been produced by :func:`register_trial`.
        `trace_entry` should be the trace entry for the best validation result of a
        training job with these parameters. If `trace_entry` is `None`, the trial
        is treated as failed.

        """
        raise NotImplementedError

    def get_best_parameters(self):
        "Return a (best parameters, estimated objective value) tuple."
        raise NotImplementedError

    # -- Main --------------------------------------------------------------------------

    def run(self):
        self.init_search()

        # let's go
        trial_no = 0
        while trial_no < self.num_trials:
            self.config.log(
                "Registering trial {}/{}...".format(trial_no, self.num_trials - 1)
            )

            # determine next trial
            if trial_no >= len(self.parameters):
                # create a new trial
                parameters, trial_id = self.register_trial()
                if trial_id is None:
                    self.config.log(
                        "Cannot generate trial parameters. Will try again after a "
                        + "running trial has completed."
                    )
                else:
                    # remember the trial
                    self.trial_ids.append(trial_id)
                    self.parameters.append(parameters)
                    self.results.append(None)
                    self.config.log(
                        "Created trial {:05d} with parameters: {}".format(
                            trial_no, parameters
                        )
                    )
            else:
                # use the trial of a resumed run of this job
                parameters, trial_id = self.register_trial(self.parameters[trial_no])
                self.trial_ids.append(trial_id)
                self.config.log(
                    "Resumed trial {:05d} with parameters: {}".format(
                        trial_no, parameters
                    )
                )

            if trial_id is None:
                # couldn't generate a new trial since data is lacking; so wait for data
                self.wait_task()
            elif self.results[trial_no] is not None:
                # trial result is in checkpoint, use it (from prior run of this job)
                self.config.log(
                    "Registering trial {:05d} result: {}".format(
                        trial_no, self.results[trial_no]
                    )
                )
                self.register_trial_result(
                    self.trial_ids[trial_no],
                    self.parameters[trial_no],
                    self.results[trial_no],
                )
            else:  # trial_id is valid, but no result yet
                # create/resume job for trial
                folder = str("{:05d}".format(trial_no))
                config = self.config.clone(folder)
                config.set("job.type", "train")
<<<<<<< HEAD
                config.set_all(_process_deprecated_options(parameters))
=======
                config.set_all(_process_deprecated_options(copy.deepcopy(parameters)))
>>>>>>> 37051273
                config.init_folder()

                # save checkpoint here so that trial is not lost
                # TODO make atomic (may corrupt good checkpoint when canceled!)
                self.save(self.config.checkpoint_file(1))

                # run or schedule the trial
                self.submit_task(
                    kge.job.search._run_train_job,
                    (self, trial_no, config, self.num_trials, list(parameters.keys())),
                )

            # on last iteration, wait for all running trials to complete
            if trial_id is not None and trial_no == self.num_trials - 1:
                self.wait_task(return_when=concurrent.futures.ALL_COMPLETED)

            # for each ready trial, store its results
            for ready_trial_no, ready_trial_best, _ in self.ready_task_results:
                if ready_trial_best is not None:
                    self.config.log(
                        "Registering trial {:05d} result: {}".format(
                            ready_trial_no, ready_trial_best["metric_value"]
                        )
                    )
                else:
                    # TODO: currently cannot distinguish failed trials from trials that
                    # haven't been run to completion. Both will have their entry in
                    # self.results set to None
                    self.config.log(
                        "Registering failed trial {:05d}".format(ready_trial_no)
                    )
                self.results[ready_trial_no] = ready_trial_best
                self.register_trial_result(
                    self.trial_ids[ready_trial_no],
                    self.parameters[ready_trial_no],
                    ready_trial_best,
                )

                # save checkpoint
                # TODO make atomic (may corrupt good checkpoint when canceled!)
                self.save(self.config.checkpoint_file(1))

            # clean up
            self.ready_task_results.clear()
            if trial_id is not None:
                # advance to next trial (unless we did not run this one)
                trial_no += 1

        # all done, output failed trials result
        failed_trials = [i for i in range(len(self.results)) if self.results[i] is None]
        self.config.log(
            "{} trials were successful, {} trials failed".format(
                len(self.results) - len(failed_trials), len(failed_trials)
            )
        )
        if len(failed_trials) > 0:
            self.config.log(
                "Failed trials: {}".format(
                    " ".join(["{:05d}".format(x) for x in failed_trials])
                )
            )

        # and best trial
        if len(failed_trials) != len(self.results):
            trial_metric_values = [
                float("-Inf") if result is None else result["metric_value"]
                for result in self.results
            ]
            best_trial_index = trial_metric_values.index(max(trial_metric_values))
            metric_name = self.results[best_trial_index]["metric_name"]
            self.config.log(
                "Best trial ({:05d}): {}={}".format(
                    best_trial_index, metric_name, trial_metric_values[best_trial_index]
                )
            )

            self.trace(
                even="search_completed",
                echo=True,
                echo_prefix="  ",
                log=True,
                scope="search",
                **self.results[best_trial_index]
            )

        # DISABLED FOR NOW SINCE IDENTICAL TO BEST TRIAL
        # output parameter estimates
        # best_parameters, best_value_estimate = self.get_best_parameters()
        # self.config.log(
        #     "Search result (estimate): {}={}".format(metric_name, best_value_estimate)
        # )
        # self.config.log("parameters: {}".format(best_parameters), prefix="  ")<|MERGE_RESOLUTION|>--- conflicted
+++ resolved
@@ -165,11 +165,7 @@
                 folder = str("{:05d}".format(trial_no))
                 config = self.config.clone(folder)
                 config.set("job.type", "train")
-<<<<<<< HEAD
-                config.set_all(_process_deprecated_options(parameters))
-=======
                 config.set_all(_process_deprecated_options(copy.deepcopy(parameters)))
->>>>>>> 37051273
                 config.init_folder()
 
                 # save checkpoint here so that trial is not lost
